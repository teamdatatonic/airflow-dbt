--- conflicted
+++ resolved
@@ -150,7 +150,6 @@
         )
         build_id = None
         try:
-<<<<<<< HEAD
             # cloud_build_client = self.get_conn()
             self.log.info("Creating build")
             result_build: Build = self.cloud_build_hook.create_build(
@@ -163,31 +162,7 @@
                 f'{result_build.id}.txt'
             )
             self.build_id = result_build.id
-=======
-            cloud_build_client = self.get_conn()
 
-            self.log.info("Start creating build.")
-
-            operation: Operation = cloud_build_client.create_build(
-                request={
-                    'project_id': self.project_id,
-                    'build': cloud_build_config
-                }
-            )
-            result_build: Build = operation.metadata.build
-            build_id = result_build.id
-            logging.info('\n'.join([
-                f"Build has been created:",
-                f"Build ID: {result_build.id}",
-                f'Build logs console: {result_build.log_url}',
-                f'Build logs file gs://{result_build.logs_bucket}/log-'
-                f'{result_build.id}.txt',
-            ]))
-
-            # wait for the operation to complete
-            operation.result()
-
->>>>>>> 3affb718
             # print logs from GCS
             with GCSHook().provide_file(
                 bucket_name=result_build.logs_bucket,
