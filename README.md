--- conflicted
+++ resolved
@@ -4,16 +4,12 @@
 
 ```py
 from airflow import DAG
-<<<<<<< HEAD
 from airflow_dbt.operators.dbt_operator import (
     DbtSeedOperator,
     DbtSnapshotOperator,
     DbtRunOperator,
     DbtTestOperator
 )
-=======
-from airflow_dbt.operators.dbt_operator import DbtSnapshotOperator, DbtRunOperator, DbtTestOperator
->>>>>>> e3aa3f7e
 from airflow.utils.dates import days_ago
 
 default_args = {
